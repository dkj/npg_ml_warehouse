--- conflicted
+++ resolved
@@ -1,10 +1,7 @@
 LIST OF CHANGES
 
-<<<<<<< HEAD
-=======
  - manifest for study generation - an option to read file listing
      from STDIN
->>>>>>> 27dfa6e7
  - wh loader: when linking to LIMS data, for whole lane libraries
    disregard superfluous tag_index value in the iseq_flowcell table
 
