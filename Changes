LIST OF CHANGES

<<<<<<< HEAD
 - Try to figure out id_run from IseqProductMetrics if a flowcell
   identifier is provided
=======
 - daemon to continiously repair foreign keys from iseq_product_metrics
   table in ml warehouse to iseq_flowcell table

release 37.8
 - Load unexpected tag and chimeric fields in iseq_product_metric and 
   iseq_run_lane_metric tables
>>>>>>> f1959165

release 37.7
 - wh loader bug fix to prevent dropping existing product data if
   no new data is available (GCLP staging data not visible from seq farm
   and other way around)  

release 37.6.1
 - update/fix tests to comply with ml_warehouse v1.5 and npg_tracking v84.7 

release 37.6
 - delay wh loader till the run is finished so that we have time to
   update the number of lanes in the npg_tracking db

release 37.5.1
 - DBIx batch insert does not work correctly, leaves some columns empty.
   Reverted to per-row insert.

release 37.5
 - a utility for repairing unset foreign keys from npg product table to
   the flowcell table in the ml warehouse
 - minimise time tables are locked for when loading data to the warehouse
 - use fast batch insert mode

release 37.4
 - fixed a bug in recognising an allowed error in lims data retrieval

release 37.3
 - ml_warehouse driver for st::api::lims
 - ml_warehouse loader - use common code for retrieving flowcell LIMs data from the database

release 37.2
 - loader changes resulting from dropping most of autoqc columns from the run lane metrics
   and removing from this table a foreign key into the flowcell table
 - give preference to batch_id when linking to the flowcell table
 - add explain flag for logging problems linking to tle flowcell table
 - link as much data as possible for a flowcell with duplicate entries
 - retrieve and load data for verify_bam_id check and for normal mode distribution
   in the insert size check

release 37.1
 - add run_is_indexed method to npg tracking data source

release 37.0
 - the following modules
     npg_warehouse::loader::autoqc
     npg_warehouse::loader::npg
     npg_warehouse::loader::qc
     npg_warehouse::loader::run_status
   were moved to this package from the SVN data-handling package (release 36.7).
 - npg_warehouse::loader::run_status module was changed to accomodate
     loading run statuses to the multi-lims (ml) schema defined in WTSI::DNAP::Warehouse::Schema
 - initial version of the module (npg_warehous::loade::run) for loading the analysis data to
     the ml warehouse
 - initial version of scripts for loading run statuses and analysis data to the ml warehouse
 <|MERGE_RESOLUTION|>--- conflicted
+++ resolved
@@ -1,16 +1,13 @@
 LIST OF CHANGES
 
-<<<<<<< HEAD
  - Try to figure out id_run from IseqProductMetrics if a flowcell
    identifier is provided
-=======
  - daemon to continiously repair foreign keys from iseq_product_metrics
    table in ml warehouse to iseq_flowcell table
 
 release 37.8
  - Load unexpected tag and chimeric fields in iseq_product_metric and 
    iseq_run_lane_metric tables
->>>>>>> f1959165
 
 release 37.7
  - wh loader bug fix to prevent dropping existing product data if
